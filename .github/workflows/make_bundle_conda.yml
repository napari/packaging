name: Conda

on:
  pull_request:
    branches:
      - main
    paths:
      - 'build_installers.py'
      - 'conda-recipe/*'
      - '.github/workflows/make_bundle_conda.yml'  # this file
  workflow_call:
    inputs:
      event_name:
        description: "The original github.event_name object in the caller workflow"
        required: true
        type: string
      installer_platforms:
        description: "Comma-separated string of conda-style platforms to build installers for. Defaults to all platforms available."
        required: false
        type: string
        default: "linux-64,win-64,osx-64,osx-arm64"
    secrets:
      ANACONDA_TOKEN:
        description: "The token used to upload conda packages to anaconda.org/napari"
      APPLE_APPLICATION_CERTIFICATE_BASE64:
        description: "Application certificate issued by Apple, base64-encoded. Used to sign executables inside the PKG, and required for notarization."
      APPLE_INSTALLER_CERTIFICATE_BASE64:
        description: "Installer certificate issued by Apple, base64-encoded. Used to sign the PKG."
      APPLE_INSTALLER_CERTIFICATE_PASSWORD:
        description: "Password that protects the Installer and Application certificates (same for both)."
      APPLE_NOTARIZATION_USERNAME:
        description: "Apple.com email address used to submit the notarization request to Apple servers"
      APPLE_NOTARIZATION_PASSWORD:
        description: "Password for the apple.com email address used in notarization requests."
      TEMP_KEYCHAIN_PASSWORD:
        description: "A password to temporarily create a keychain that stores the certificates (any value can do as long as it is a secret)"
  # Allows you to run this workflow manually from the Actions tab
  workflow_dispatch:
    inputs:
      ref:
        description: "`napari/napari` will be checked out using this commit hash or git reference."
        required: false

jobs:
  packages:
    name: Create packages
    runs-on: ubuntu-latest
    if: startsWith(github.repository, 'napari')
    env:
      conda_bld_suffix: /napari-feedstock/build_artifacts/
    outputs:
      artifact-id: ${{ steps.artifact-id.outputs.name }}

    steps:
      - name: Checkout packaging code
        uses: actions/checkout@v3
        with:
          fetch-depth: 0
          repository: napari/packaging
          path: napari-packaging
          # when debugging a non-main ref from an upstream PR
          # e.g. uses: org/repo/workflow.yml@some-ref
          # make sure to add that same reference here:
          # ref: some-ref

      - name: Checkout napari source
        uses: actions/checkout@v3
        with:
          fetch-depth: 0
          repository: napari/napari
          path: napari-source
          # if we are not on workflow_dispatch, then inputs is not defined -> use '' in that case
          ref: ${{ github.event_name != 'workflow_dispatch' && '' || github.event.inputs.ref }}

      - name: Checkout conda-forge feedstock
        uses: actions/checkout@v3
        with:
          fetch-depth: 0
          repository: conda-forge/napari-feedstock
          path: napari-feedstock

      - name: install micromamba
        uses: mamba-org/setup-micromamba@v1
        with:
          environment-file: napari-packaging/environments/ci_packages_environment.yml

      - name: install napari
        shell: bash -el {0}
        working-directory: napari-source
        run: |
          set -x
          pip install -e . --no-deps -vvv
          napari_version=$(python -c 'from importlib.metadata import version; print(version("napari"))')
          echo "NAPARI_VERSION=$napari_version" >> $GITHUB_ENV
          echo "NAPARI_ARCH=$(python ../napari-packaging/build_installers.py --arch)" >> $GITHUB_ENV

      - name: Patch and rerender feedstock
        shell: bash -el {0}
        working-directory: napari-feedstock
        run: |
          set -euxo pipefail
          # rm recipe from conda-forge's feedstock and replace with our napari/packaging version
          rm -rf recipe/
          cp -r ../napari-packaging/conda-recipe recipe

          sed -i -e "s|{% set version = \".*\" %}|{% set version = \"${NAPARI_VERSION}\" %}|" \
                 -e "s|{% set build = [0-9]+ %}|{% set build = 0 %}|" \
                 recipe/meta.yaml
          # make sure the meta.yaml points to the local source, in case we break
          # this when updating from upstream
          grep -e "path: /home/conda" recipe/meta.yaml

          conda-smithy rerender
          git diff
          mv ${GITHUB_WORKSPACE}/napari-source .

      - name: Run build scripts
        shell: bash -el {0}
        working-directory: napari-feedstock
        env:
          DOCKER_IMAGE: quay.io/condaforge/linux-anvil-comp7
          CONFIG: linux_64_  # filename under feedstock's .ci_support/
          CI: github_actions
          CONDA_BLD_PATH: "${{ github.workspace }}${{ env.conda_bld_suffix }}"
        run: |
          ./.scripts/run_docker_build.sh

      - name: Export artifact identifier
        id: artifact-id
        run: |
          name=pkgs-napari-${{ env.NAPARI_VERSION }}-${{ github.run_id }}-${{ github.run_number }}-${{ github.run_attempt }}
          echo "name=${name}" >> $GITHUB_OUTPUT

      - name: Upload packages as artifacts
        uses: actions/upload-artifact@v3
        with:
          name: ${{ steps.artifact-id.outputs.name }}
          path: |
            ${{ github.workspace }}${{ env.conda_bld_suffix }}noarch/*.tar.bz2
            ${{ github.workspace }}${{ env.conda_bld_suffix }}noarch/*.conda

      - name: Check token availability
        run: |
          if [[ -n "${{ secrets.ANACONDA_TOKEN }}" ]]; then
            echo "ANACONDA_TOKEN_AVAILABLE=1" >> $GITHUB_ENV
          fi

      - name: Upload to anaconda.org
        shell: bash -el {0}
        # Only upload to anaconda.org/napari if it's a nightly (version with *dev* suffix)
        # or a tag event (either RC or final). Nightlies and RCs go to the nightly channel.
        if: env.ANACONDA_TOKEN_AVAILABLE && (inputs.event_name == 'schedule' || startsWith(github.ref, 'refs/tags/v'))
        run: |
          label_args=""
          if [[ $NAPARI_VERSION == *rc* || $NAPARI_VERSION == *dev* ]]; then
            label_args="-l nightly"
          fi
          set -x
          noarch_dir="${GITHUB_WORKSPACE}${conda_bld_suffix}noarch"
          packages="$(find "$noarch_dir" -maxdepth 1 -type f \( -name '*.conda' -o -name '*.tar.bz2' \))"
          anaconda \
            -t ${{ secrets.ANACONDA_TOKEN }} \
            upload \
            --skip-existing \
            -u napari \
            $label_args \
            $packages

  prepare_matrix:
    # See this SO answer for details on conditional matrices
    # https://stackoverflow.com/a/65434401/3407590
    runs-on: ubuntu-latest
    outputs:
      matrix: ${{ steps.set-matrix.outputs.matrix }}
    steps:
      - uses: actions/setup-python@v4
        with:
          python-version: "3.9"
      - name: Prepare matrix
        id: set-matrix
        shell: python
        run: |
          import os
          import json

          elements = [
            {
              "os": "ubuntu-latest",
              "python-version": "3.11",
              "target-platform": "linux-64",
            },
            {
              "os": "macos-latest",
              "python-version": "3.11",
              "target-platform": "osx-64",
            },
            {
              "os": "macos-latest",
              "python-version": "3.11",
              "target-platform": "osx-arm64",
            },
            {
              "os": "windows-latest",
<<<<<<< HEAD
              "python-version": "3.11",
=======
              "python-version": "3.9",
>>>>>>> f55c7691
              "target-platform": "win-64",
            },
          ]
          platforms_str = "${{ inputs.installer_platforms || 'linux-64,win-64,osx-64,osx-arm64' }}"
          platforms = {p.strip() for p in platforms_str.split(",")}

          matrix = {"include": []}
          for element in elements:
            if element["target-platform"] in platforms:
              matrix["include"].append(element)

          with open(os.environ["GITHUB_OUTPUT"], "a") as f:
            f.write(f"matrix={json.dumps(matrix)}\n")

  installers:
    permissions:
      contents: write
    name: Bundle ${{ matrix.target-platform }}
    runs-on: ${{ matrix.os }}
    needs: [packages, prepare_matrix]
    if: startsWith(github.repository, 'napari')
    strategy:
      fail-fast: false
      matrix: ${{ fromJSON(needs.prepare_matrix.outputs.matrix) }}
    env:
      GITHUB_TOKEN: ${{ github.token }}
      DISPLAY: ":99.0"
      CONDA_BLD_PATH: ${{ github.workspace }}/conda-bld
      CONSTRUCTOR_TARGET_PLATFORM: ${{ matrix.target-platform }}
      CONDA_NUMBER_CHANNEL_NOTICES: 0

    outputs:
      licenses-artifact: ${{ steps.licenses.outputs.licenses_artifact }}
      pkgs-list-artifact: ${{ steps.pkgs-list.outputs.pkgs_list_artifact }}

    steps:
      - name: Checkout code
        uses: actions/checkout@v3
        with:
          fetch-depth: 0
          repository: napari/packaging
          path: napari-packaging

      - name: Checkout napari/napari
        uses: actions/checkout@v3
        with:
          fetch-depth: 0
          repository: napari/napari
          path: napari-source
          ref: ${{ github.event_name != 'workflow_dispatch' && '' || github.event.inputs.ref }}

      - name: install micromamba
        uses: mamba-org/setup-micromamba@v1
        with:
          environment-file: napari-packaging/environments/ci_installers_environment.yml
          create-args: python=${{ matrix.python-version }}

      - name: Conda info
        shell: bash -el {0}
        run: |
          set -x
          conda info -a
          conda config --show-sources
          mkdir -p ${CONDA_BLD_PATH}/noarch

      - name: set up build dependencies
        shell: bash -el {0}
        working-directory: napari-source
        run: |
          python -m pip install -e . --no-deps

      - name: Download local build artifacts (napari)
        uses: actions/download-artifact@v3
        with:
          name: ${{ needs.packages.outputs.artifact-id }}
          path: ${{ env.CONDA_BLD_PATH }}/noarch

      - name: Index local packages (if any)
        shell: bash -el {0}
        working-directory: napari-packaging
        run: |
          pkgs=$(shopt -s nullglob dotglob; echo "${CONDA_BLD_PATH}/noarch/*.tar.bz2" "${CONDA_BLD_PATH}/noarch/*.conda")
          if (( ${#pkgs} )); then
            conda index "${CONDA_BLD_PATH}"
            conda search -c local --override-channels
            echo CONSTRUCTOR_USE_LOCAL=1 >> $GITHUB_ENV
          else
            echo "No local packages found, assuming latest release"
          fi

      - name: get tag / arch-suffix / extension / artifact-name / conda-standalone
        shell: bash -el {0}
        working-directory: napari-packaging
        run: |
          VER=$(python build_installers.py --version --location=../napari-source)
          echo "version=${VER}" >> $GITHUB_ENV
          echo "Napari version: ${VER}"
          INST_VER=$(python build_installers.py --installer-version)
          echo "installer_version=${INST_VER}" >> $GITHUB_ENV
          echo "Installer version: ${INST_VER}"
          ARCH_SUFFIX=$(python build_installers.py --arch)
          echo "arch-suffix=${ARCH_SUFFIX}" >> $GITHUB_ENV
          echo "Machine: ${ARCH_SUFFIX}"
          EXTENSION=$(python build_installers.py --ext)
          echo "extension=${EXTENSION}" >> $GITHUB_ENV
          echo "Extension: ${EXTENSION}"
          ARTIFACT_NAME=$(python build_installers.py --artifact-name)
          echo "artifact-name=${ARTIFACT_NAME}" >> $GITHUB_ENV
          echo "Expected artifact name: ${ARTIFACT_NAME}"

          host_platform=$(conda info --json | jq -r .platform)
          if [[ "$host_platform" != "$CONSTRUCTOR_TARGET_PLATFORM" ]]; then
            prefix="${RUNNER_TEMP}/conda-exe-${CONSTRUCTOR_TARGET_PLATFORM}"
            CONDA_SUBDIR=$CONSTRUCTOR_TARGET_PLATFORM \
              conda create -yq -p "${prefix}" -c napari/label/bundle_tools_3 conda-standalone
            echo "CONSTRUCTOR_CONDA_EXE=${prefix}/standalone_conda/conda.exe" >> $GITHUB_ENV
          fi

      - name: Check secrets availability
        shell: bash
        run: |
          if [ -n '${{ secrets.APPLE_APPLICATION_CERTIFICATE_BASE64 }}' ] && \
             [ -n '${{ secrets.APPLE_INSTALLER_CERTIFICATE_BASE64 }}' ]   && \
             [ -n '${{ secrets.APPLE_INSTALLER_CERTIFICATE_PASSWORD }}' ] && \
             [ -n '${{ secrets.APPLE_NOTARIZATION_USERNAME }}' ] && \
             [ -n '${{ secrets.APPLE_NOTARIZATION_PASSWORD }}' ] && \
             [ -n '${{ secrets.TEMP_KEYCHAIN_PASSWORD }}' ]; then
              echo "SIGNING_SECRETS_AVAILABLE=1" >> $GITHUB_ENV
          fi

      # instructions taken from
      # https://docs.github.com/en/actions/deployment/deploying-xcode-applications/installing-an-apple-certificate-on-macos-runners-for-xcode-development#add-a-step-to-your-workflow
      - name: Load signing certificate (MacOS)
        shell: bash -el {0}
        # We only sign pushes to main, nightlies, RCs and final releases
        if: >
          runner.os == 'macOS'
          && env.SIGNING_SECRETS_AVAILABLE
          && (inputs.event_name == 'schedule' || inputs.event_name == 'push')
        run: |
          # create variables
          INSTALLER_CERTIFICATE_PATH="$RUNNER_TEMP/installer_developer_cert.p12"
          APPLICATION_CERTIFICATE_PATH="$RUNNER_TEMP/application_developer_cert.p12"
          KEYCHAIN_PATH="$RUNNER_TEMP/installer-signing.keychain-db"

          # import certificate and provisioning profile from secrets
          echo -n "${{ secrets.APPLE_INSTALLER_CERTIFICATE_BASE64 }}" | base64 --decode --output $INSTALLER_CERTIFICATE_PATH
          echo -n "${{ secrets.APPLE_APPLICATION_CERTIFICATE_BASE64 }}" | base64 --decode --output $APPLICATION_CERTIFICATE_PATH

          # create temporary keychain
          security create-keychain -p "${{ secrets.TEMP_KEYCHAIN_PASSWORD }}" $KEYCHAIN_PATH
          security set-keychain-settings -lut 21600 $KEYCHAIN_PATH
          security unlock-keychain -p "${{ secrets.TEMP_KEYCHAIN_PASSWORD }}" $KEYCHAIN_PATH

          # import certificate to keychain
          security import $INSTALLER_CERTIFICATE_PATH -P ${{ secrets.APPLE_INSTALLER_CERTIFICATE_PASSWORD }} -A -t cert -f pkcs12 -k $KEYCHAIN_PATH
          security import $APPLICATION_CERTIFICATE_PATH -P ${{ secrets.APPLE_INSTALLER_CERTIFICATE_PASSWORD }} -A -t cert -f pkcs12 -k $KEYCHAIN_PATH
          security list-keychain -d user -s $KEYCHAIN_PATH

          # export identity name
          signing_identity=$(security find-identity $KEYCHAIN_PATH | grep -m 1 -o '"Developer ID Installer.*"' | tr -d '"')
          notarization_identity=$(security find-identity $KEYCHAIN_PATH | grep -m 1 -o '"Developer ID Application.*"' | tr -d '"')

          echo "CONSTRUCTOR_SIGNING_IDENTITY=${signing_identity}" >> $GITHUB_ENV
          echo "CONSTRUCTOR_NOTARIZATION_IDENTITY=${notarization_identity}" >> $GITHUB_ENV

          # The conda environment might contain a totally different codesign
          # which would clobber the Apple's codesign (the one we need)
          _codesign=$(which codesign)
          if [[ $_codesign =~ ${CONDA_PREFIX}.* ]]; then
            mv "${_codesign}" "${_codesign}.in_conda_env"
          fi

      - name: Load signing certificate (Windows)
        # We only sign pushes to main, nightlies, RCs and final releases
        if: >
          runner.os == 'Windows'
          && env.SIGNING_SECRETS_AVAILABLE
          && (inputs.event_name == 'schedule' || inputs.event_name == 'push')
        # We are signing with Apple's certificate to provide _something_
        # This is not trusted by Windows so the warnings are still there, but curious users
        # will be able to check it's actually us if necessary
        run: |
          Set-Content -Path "${{ runner.temp }}/certificate.b64.txt" -Value '${{ secrets.APPLE_APPLICATION_CERTIFICATE_BASE64 }}'
          certutil -decode "${{ runner.temp }}/certificate.b64.txt" "${{ runner.temp }}/certificate.pfx"

          echo "CONSTRUCTOR_SIGNING_CERTIFICATE=${{ runner.temp }}/certificate.pfx" >> $Env:GITHUB_ENV
          echo "CONSTRUCTOR_PFX_CERTIFICATE_PASSWORD=${{ secrets.APPLE_INSTALLER_CERTIFICATE_PASSWORD }}" >> $Env:GITHUB_ENV
          echo "CONSTRUCTOR_SIGNTOOL_PATH=C:/Program Files (x86)/Windows Kits/10/bin/10.0.17763.0/x86/signtool.exe" >> $Env:GITHUB_ENV

      # TODO: Consider a refactor here; maybe an org action we can reuse or at least a script
      - name: Make Bundle (Linux)
        if: runner.os == 'Linux'
        shell: bash -el {0}
        working-directory: napari-packaging
        run: |
          echo "::group::Install apt dependencies"
          sudo apt-get update
          sudo apt-get install -y libdbus-1-3 libxkbcommon-x11-0 libxcb-icccm4 \
            libxcb-image0 libxcb-keysyms1 libxcb-randr0 libxcb-render-util0 \
            libxcb-xinerama0 libxcb-xfixes0 libxcb-shape0 libqt5gui5
          echo "::endgroup::"
          xvfb-run --auto-servernum python build_installers.py --location=../napari-source

      - name: Make Bundle (MacOS/Windows)
        shell: bash -el {0}
        if: runner.os != 'Linux'
        working-directory: napari-packaging
        run: python build_installers.py --location=../napari-source

      - name: Collect licenses
        id: licenses
        shell: bash -el {0}
        working-directory: napari-packaging
        run: |
          licenses_zip_path=$(python build_installers.py --licenses)
          echo "LICENSES_ARTIFACT_PATH=$licenses_zip_path" >> $GITHUB_ENV
          echo "LICENSES_ARTIFACT_NAME=$(basename ${licenses_zip_path})" >> $GITHUB_ENV
          echo "licenses_artifact=${licenses_zip_path}" >> $GITHUB_OUTPUT

      - name: Upload License Artifact
        uses: actions/upload-artifact@v3
        with:
          path: ${{ env.LICENSES_ARTIFACT_PATH }}
          name: ${{ env.LICENSES_ARTIFACT_NAME }}

      - name: Collect list of packages
        id: pkgs-list
        shell: bash -el {0}
        working-directory: napari-packaging
        run: |
          pkgs_list_zip_path=$(python build_installers.py --pkgs-list)
          echo "PKGS_LIST_ARTIFACT_PATH=$pkgs_list_zip_path" >> $GITHUB_ENV
          echo "PKGS_LIST_ARTIFACT_NAME=$(basename ${pkgs_list_zip_path})" >> $GITHUB_ENV
          echo "pkgs_list_artifact=${pkgs_list_zip_path}" >> $GITHUB_OUTPUT

      - name: Upload list of packages artifact
        uses: actions/upload-artifact@v3
        with:
          path: ${{ env.PKGS_LIST_ARTIFACT_PATH }}
          name: ${{ env.PKGS_LIST_ARTIFACT_NAME }}

      - name: Notarize & staple PKG Installer (macOS)
        # We only sign pushes to main, nightlies, RCs and final releases
        if: >
          runner.os == 'macOS'
          && env.SIGNING_SECRETS_AVAILABLE
          && (inputs.event_name == 'schedule' || inputs.event_name == 'push')
        env:
          INSTALLER_PATH: ${{ github.workspace }}/napari-packaging/_work/napari-${{ env.version }}-${{ runner.os }}-${{ env.arch-suffix }}.${{ env.extension }}
          # See https://keith.github.io/xcode-man-pages/notarytool.1.html for auth options
          APPLE_NOTARIZATION_USERNAME: ${{ secrets.APPLE_NOTARIZATION_USERNAME }}
          # This needs to be an application-specific password
          APPLE_NOTARIZATION_PASSWORD: ${{ secrets.APPLE_NOTARIZATION_PASSWORD }}
          # 10 alphanumeric characters available in the AppleID UI
          APPLE_NOTARIZATION_TEAM_ID: ${{ secrets.APPLE_NOTARIZATION_TEAM_ID }}
        run: |
          set -euxo pipefail

          # Check signatures. If this fails, there's no point.
          pkgutil --check-signature "$INSTALLER_PATH"

          # Submit for notarization to Apple servers
          json_output_file="$RUNNER_TEMP/$(basename "$INSTALLER_PATH").notarization.json"
          set +e
          xcrun notarytool submit "$INSTALLER_PATH" \
            --apple-id "$APPLE_NOTARIZATION_USERNAME" \
            --password "$APPLE_NOTARIZATION_PASSWORD" \
            --team-id "$APPLE_NOTARIZATION_TEAM_ID" \
            --output-format json \
            --wait \
            --timeout 30m \
            | tee "$json_output_file"
          notary_exit_code=$?
          set -e
          if [[ $notary_exit_code != 0 ]]; then
            submission_id=$(jq -r '.id' "$json_output_file")
            xcrun notarytool log "$submission_id" \
              --apple-id "$APPLE_NOTARIZATION_USERNAME" \
              --password "$APPLE_NOTARIZATION_PASSWORD" \
              --team-id "$APPLE_NOTARIZATION_TEAM_ID"
            exit $notary_exit_code
          fi

          # Staple
          xcrun stapler staple --verbose "$INSTALLER_PATH"

          # Check notarization status
          spctl --assess -vv --type install "$INSTALLER_PATH" 2>&1 | tee /dev/stderr | grep accepted

      - name: Upload Artifact
        uses: actions/upload-artifact@v3
        # CI artifact uploads only on manual runs
        # if: inputs.event_name == 'workflow_dispatch' || github.event_name == 'workflow_dispatch'
        with:
          name: napari-${{ env.version }}-${{ runner.os }}-${{ env.arch-suffix }}.${{ env.extension }}
          path: ${{ github.workspace }}/napari-packaging/_work/napari-${{ env.version }}-${{ runner.os }}-${{ env.arch-suffix }}.${{ env.extension }}

      - name: Get Release
        if: inputs.event_name == 'push' && startsWith(github.ref, 'refs/tags/v')
        id: get_release
        uses: bruceadams/get-release@v1.2.3

      - name: Upload Release Asset
        if: inputs.event_name == 'push' && startsWith(github.ref, 'refs/tags/v')
        uses: actions/upload-release-asset@v1
        with:
          upload_url: ${{ steps.get_release.outputs.upload_url }}
          asset_path: ${{ github.workspace }}/napari-packaging/_work/napari-${{ env.version }}-${{ runner.os }}-${{ env.arch-suffix }}.${{ env.extension }}
          asset_name: napari-${{ env.version }}-${{ runner.os }}-${{ env.arch-suffix }}.${{ env.extension }}
          asset_content_type: application/octet-stream

      - name: Upload Nightly Build Asset
        if: ${{ inputs.event_name == 'schedule' }}
        uses: WebFreak001/deploy-nightly@v2.0.0
        env:
          GITHUB_TOKEN: ${{ secrets.GITHUB_TOKEN }}
        with:
          # nightly build release from https://api.github.com/repos/napari/napari/releases
          upload_url: https://uploads.github.com/repos/napari/napari/releases/34273071/assets{?name,label}
          release_id: 34273071
          asset_path: ${{ github.workspace }}/napari-packaging/_work/napari-${{ env.version }}-${{ runner.os }}-${{ env.arch-suffix }}.${{ env.extension }}
          asset_name: napari-${{ runner.os }}-${{ env.arch-suffix }}.${{ env.extension }}
          asset_content_type: application/octet-stream
          max_releases: 1

      - name: Test installation (Linux)
        if: runner.os == 'Linux'
        working-directory: napari-packaging/_work
        env:
          CONDA_EXPERIMENTAL_SOLVER: classic
          MENUINST_DEBUG: 1
        run: |
          bash napari-${{ env.version }}-${{ runner.os }}-${{ env.arch-suffix }}.${{ env.extension }} -bfp "${{ runner.temp }}/napari-${{ env.version }}"
          . "${{ runner.temp }}/napari-${{ env.version }}/etc/profile.d/conda.sh"
          conda activate "${{ runner.temp }}/napari-${{ env.version }}/envs/napari-${{ env.version }}"
          conda config --show-sources
          conda config --show
          xvfb-run --auto-servernum napari --info
          # Test shortcut
          python -c "import pathlib as p; assert list(p.Path('~/.local/share/applications/').expanduser().glob('napari*.desktop'))"

      - name: Test installation (macOS)
        if: runner.os == 'macOS' && matrix.target-platform == 'osx-64'
        working-directory: napari-packaging/_work
        env:
          CONDA_EXPERIMENTAL_SOLVER: classic
          MENUINST_DEBUG: 1
        run: |
          set -x
          installer -pkg napari-${{ env.version }}-${{ runner.os }}-${{ env.arch-suffix }}.${{ env.extension }} -target CurrentUserHomeDirectory -dumplog
          . "/Users/runner/Library/napari-${{ env.version }}/etc/profile.d/conda.sh"
          conda activate "/Users/runner/Library/napari-${{ env.version }}/envs/napari-${{ env.version }}"
          conda config --show-sources
          conda config --show
          napari --info
          # Test shortcut
          python -c "import pathlib as p; assert list(p.Path('~/Applications').expanduser().glob('napari*.app'))"

      - name: Test installation (Windows)
        if: runner.os == 'Windows'
        shell: cmd /C call {0}
        working-directory: napari-packaging/_work
        env:
          CONDA_EXPERIMENTAL_SOLVER: classic
          MENUINST_DEBUG: 1
        run: |
          cmd.exe /c start /wait napari-${{ env.version }}-${{ runner.os }}-${{ env.arch-suffix }}.${{ env.extension }} /S /D=${{ runner.temp }}\napari-${{ env.version }}
          CALL ${{ runner.temp }}\napari-${{ env.version }}\Scripts\activate ${{ runner.temp }}\napari-${{ env.version }}\envs\napari-${{ env.version }}
          CALL conda config --show-sources
          CALL conda config --show
          napari --info
          :: Test shortcut
          python -c "import pathlib as p; assert list(p.Path('%PROGRAMDATA%\\Microsoft\\Windows\\Start Menu\\Programs').glob('napari*\\napari*.lnk'))"<|MERGE_RESOLUTION|>--- conflicted
+++ resolved
@@ -201,11 +201,7 @@
             },
             {
               "os": "windows-latest",
-<<<<<<< HEAD
               "python-version": "3.11",
-=======
-              "python-version": "3.9",
->>>>>>> f55c7691
               "target-platform": "win-64",
             },
           ]
