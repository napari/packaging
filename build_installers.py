"""
Create napari installers using `constructor`.

It creates a `construct.yaml` file with the needed settings
and then runs `constructor`.

For more information, see Documentation> Developers> Packaging.

Some environment variables we use:

CONSTRUCTOR_APP_NAME:
    in case you want to build a non-default distribution that is not
    named `napari`
CONSTRUCTOR_INSTALLER_DEFAULT_PATH_STEM:
    The last component of the default installation path. Defaults to
    {CONSTRUCTOR_APP_NAME}-{_version()}
CONSTRUCTOR_INSTALLER_VERSION:
    Version for the installer, separate from the app being installed.
    This will have an effect on the default install locations in future
    releases.
CONSTRUCTOR_TARGET_PLATFORM:
    conda-style platform (as in `platform` in `conda info -a` output)
CONSTRUCTOR_USE_LOCAL:
    whether to use the local channel (populated by `conda-build` actions)
CONSTRUCTOR_CONDA_EXE:
    when the target platform is not the same as the host, constructor
    needs a path to a conda-standalone (or micromamba) executable for
    that platform. needs to be provided in this env var in that case!
CONSTRUCTOR_SIGNING_IDENTITY:
    Apple ID Installer Certificate identity (common name) that should
    be use to productsign the resulting PKG (macOS only)
CONSTRUCTOR_NOTARIZATION_IDENTITY:
    Apple ID Developer Certificate identity (common name) that should
    be use to codesign some binaries bundled in the pkg (macOS only)
CONSTRUCTOR_SIGNING_CERTIFICATE:
    Path to PFX certificate to sign the EXE installer on Windows
CONSTRUCTOR_PFX_CERTIFICATE_PASSWORD:
    Password to unlock the PFX certificate. This is not used here but
    it might be needed by constructor.
"""

import atexit
import importlib.metadata
import json
import os
import platform
import sys
import zipfile
from argparse import ArgumentParser
from functools import lru_cache, partial
from pathlib import Path
from shutil import which
from subprocess import check_call, check_output
from tempfile import NamedTemporaryFile
from textwrap import dedent, indent

try:
    from importlib.resources import files as resources_files
except ImportError:
    # python < 3.9
    from importlib_resources import files as resources_files

import requests
from ruamel.yaml import YAML

yaml = YAML()
yaml.indent(mapping=2)
indent4 = partial(indent, prefix='    ')

APP = os.environ.get('CONSTRUCTOR_APP_NAME', 'napari')
# bump this when something in the installer infrastructure changes
# note that this will affect the default installation path across platforms!
INSTALLER_VERSION = os.environ.get('CONSTRUCTOR_INSTALLER_VERSION', '0.1')
HERE = os.path.abspath(os.path.dirname(__file__))
WINDOWS = os.name == 'nt'
MACOS = sys.platform == 'darwin'
LINUX = sys.platform.startswith('linux')
CONDA_EXE = os.environ.get('CONSTRUCTOR_CONDA_EXE')
TARGET_PLATFORM = os.environ.get('CONSTRUCTOR_TARGET_PLATFORM')
if TARGET_PLATFORM:
    if not CONDA_EXE:
        raise RuntimeError(
            'CONSTRUCTOR_CONDA_EXE must be set when CONSTRUCTOR_TARGET_PLATFORM is set'
        )
    _, arch = TARGET_PLATFORM.split('-')
    if arch == '64':
        arch = 'x86_64'
    ARCH = arch
else:
    ARCH = (platform.machine() or 'generic').lower().replace('amd64', 'x86_64')
PY_VER = f'{sys.version_info.major}.{sys.version_info.minor}'
PYSIDE_VER = os.environ.get('CONSTRUCTOR_PYSIDE_VER', '*')
if WINDOWS:
    EXT, OS = 'exe', 'Windows'
elif LINUX:
    EXT, OS = 'sh', 'Linux'
elif MACOS:
    EXT, OS = 'pkg', 'macOS'
else:
    raise RuntimeError(f'Unrecognized OS: {sys.platform}')

CONDA_TOOL_DEPS = (
    'conda >=23.10',
    'conda-libmamba-solver',
    'mamba',
    'pip',
)


def _use_local():
    """
    Detect whether we need to build Napari locally
    (dev snapshots). This env var is set in the GHA workflow.
    """
    return os.environ.get('CONSTRUCTOR_USE_LOCAL')


# ignore: B008


@lru_cache
def _version():
    if _use_local():
        version = importlib.metadata.version('napari')
        if version is None:
            raise RuntimeError(
                'Could not get napari version! Is it installed?'
            )
        if '+' in version:
            # a version string can be something like:
            # 0.4.16rc2.dev252+gf6bdd623.d20220827
            # we just want the version tag, number of commits after tag,
<<<<<<< HEAD
            # and git hash; so we discard the date
            pre, post = version.split("+", 1)
            version = f"{pre}+{post.split('.')[0]}"
        if (
            ".dev" in pre
            and "rc" not in pre
            and "a" not in pre
            and "b" not in pre
=======
            # and git hash;  so we discard the date
            pre, post = version.split('+', 1)
            version = f'{pre}+{post.split(".")[0]}'
        if (
            '.dev' in version
            and 'rc' not in version
            and 'a' not in version
            and 'b' not in version
>>>>>>> c0487dd9
        ):
            # workaround for https://github.com/conda/conda/issues/12568
            version = version.replace('.dev', 'dev')
        return version
    # get latest published on conda-forge
    r = requests.get('https://api.anaconda.org/package/conda-forge/napari')
    r.raise_for_status()
    return r.json()['latest_version']


OUTPUT_FILENAME = f'{APP}-{_version()}-{OS}-{ARCH}.{EXT}'
INSTALLER_DEFAULT_PATH_STEM = os.environ.get(
    'CONSTRUCTOR_INSTALLER_DEFAULT_PATH_STEM', f'{APP}-{_version()}'
)


def _generate_background_images(
    installer_type, outpath='./', napari_repo=HERE
):
    """Requires pillow"""
    if installer_type == 'sh':
        # shell installers are text-based, no graphics
        return

    from PIL import Image

    logo_path = resources_files('napari') / 'resources/logo.png'
    logo = Image.open(logo_path, 'r')

    global clean_these_files

    if installer_type in ('exe', 'all'):
        sidebar = Image.new('RGBA', (164, 314), (0, 0, 0, 0))
        sidebar.paste(logo.resize((101, 101)), (32, 180))
        output = Path(outpath, 'napari_164x314.png')
        sidebar.save(output, format='png')
        atexit.register(os.unlink, output)

        banner = Image.new('RGBA', (150, 57), (0, 0, 0, 0))
        banner.paste(logo.resize((44, 44)), (8, 6))
        output = Path(outpath, 'napari_150x57.png')
        banner.save(output, format='png')
        atexit.register(os.unlink, output)

    if installer_type in ('pkg', 'all'):
        background = Image.new('RGBA', (1227, 600), (0, 0, 0, 0))
        background.paste(logo.resize((148, 148)), (95, 418))
        output = Path(outpath, 'napari_1227x600.png')
        background.save(output, format='png')
        atexit.register(os.unlink, output)


def _get_condarc():
    prompt = '[napari]({default_env}) '
    contents = dedent(
        f"""
        channels:  #!final
          - napari
          - conda-forge
        repodata_fns:  #!final
          - repodata.json
        auto_update_conda: false  #!final
        notify_outdated_conda: false  #!final
        channel_priority: strict  #!final
        env_prompt: '{prompt}'  #! final
        """
    )
    # the undocumented #!final comment is explained here
    # https://www.anaconda.com/blog/conda-configuration-engine-power-users
    with NamedTemporaryFile(delete=False, mode='w+') as f:
        f.write(contents)
    return f.name


def _get_conda_meta_state():
    data = {
        'env_vars': {
            'QT_API': 'pyside2',
        }
    }
    with NamedTemporaryFile(delete=False, mode='w+') as f:
        json.dump(data, f)
    atexit.register(os.unlink, f.name)
    return f.name


def _base_env(python_version=PY_VER):
    return {
        'name': 'base',
        'channels': [
            'conda-forge',
        ],
        'specs': [
            f'python={python_version}.*=*_cpython',
            *CONDA_TOOL_DEPS,
        ],
    }


def _napari_env(
    python_version=PY_VER,
    napari_version=_version(),
    pyside_version=PYSIDE_VER,
    extra_specs=None,
):
    return {
        'name': f'napari-{napari_version}',
        # "channels": same as _base_env(), omit to inherit :)
        'specs': [
            f'python={python_version}.*=*_cpython',
            f'napari={napari_version}',
            f'napari-menu={napari_version}',
            'napari-plugin-manager',
            f'pyside2={pyside_version}',
            *CONDA_TOOL_DEPS,
            *(extra_specs or ()),
        ],
        # "exclude": exclude, # TODO: not supported yet in constructor
    }


def _definitions(version=_version(), extra_specs=None, napari_repo=HERE):
    resources = os.path.join(napari_repo, 'resources')
    base_env = _base_env()
    napari_env = _napari_env(napari_version=version, extra_specs=extra_specs)
    empty_file = NamedTemporaryFile(delete=False)
    condarc = _get_condarc()
    env_state = _get_conda_meta_state()
    env_state_path = os.path.join(
        'envs', napari_env['name'], 'conda-meta', 'state'
    )
    definitions = {
        'name': APP,
        'company': 'Napari',
        'reverse_domain_identifier': 'org.napari',
        'version': version.replace('+', '_'),
        'channels': base_env['channels'],
        'conda_default_channels': ['conda-forge'],
        'installer_filename': OUTPUT_FILENAME,
        'initialize_conda': False,
        'initialize_by_default': False,
        'license_file': os.path.join(resources, 'bundle_license.rtf'),
        'specs': base_env['specs'],
        'extra_envs': {
            napari_env['name']: {
                'specs': napari_env['specs'],
                'menu_packages': ['napari-menu'],
            },
        },
        'register_envs': False,
        'extra_files': [
            {os.path.join(resources, 'bundle_readme.md'): 'README.txt'},
            {empty_file.name: '.napari_is_bundled_constructor'},
            {condarc: '.condarc'},
            {env_state: env_state_path},
        ],
        'build_outputs': [
            {'lockfile': {'env': napari_env['name']}},
            {'licenses': {'include_text': True, 'text_errors': 'replace'}},
        ],
    }
    if _use_local():
        definitions['channels'].insert(0, 'local')
    if LINUX:
        definitions['default_prefix'] = os.path.join(
            '$HOME', '.local', INSTALLER_DEFAULT_PATH_STEM
        )
        definitions['license_file'] = os.path.join(
            resources, 'bundle_license.txt'
        )
        definitions['installer_type'] = 'sh'

    if MACOS:
        # These two options control the default install location:
        # ~/<default_location_pkg>/<pkg_name>
        definitions['pkg_name'] = INSTALLER_DEFAULT_PATH_STEM
        definitions['default_location_pkg'] = 'Library'
        definitions['installer_type'] = 'pkg'
        definitions['progress_notifications'] = True
        definitions['welcome_image'] = os.path.join(
            resources, 'napari_1227x600.png'
        )
        welcome_text_tmpl = (
            Path(resources) / 'osx_pkg_welcome.rtf.tmpl'
        ).read_text()
        welcome_file = Path(resources) / 'osx_pkg_welcome.rtf'
        atexit.register(os.unlink, welcome_file)
        welcome_file.write_text(
            welcome_text_tmpl.replace('__VERSION__', version)
        )
        definitions['welcome_file'] = str(welcome_file)
        definitions['conclusion_text'] = ''
        definitions['readme_text'] = ''
        signing_identity = os.environ.get('CONSTRUCTOR_SIGNING_IDENTITY')
        if signing_identity:
            definitions['signing_identity_name'] = signing_identity
        notarization_identity = os.environ.get(
            'CONSTRUCTOR_NOTARIZATION_IDENTITY'
        )
        if notarization_identity:
            definitions['notarization_identity_name'] = notarization_identity

    if WINDOWS:
        definitions.update(
            {
                'welcome_image': os.path.join(resources, 'napari_164x314.png'),
                'header_image': os.path.join(resources, 'napari_150x57.png'),
                'icon_image': os.path.join(
                    napari_repo, 'src', 'napari', 'resources', 'icon.ico'
                ),
                'register_python': False,
                'register_python_default': False,
                'default_prefix': os.path.join(
                    '%LOCALAPPDATA%', INSTALLER_DEFAULT_PATH_STEM
                ),
                'default_prefix_domain_user': os.path.join(
                    '%LOCALAPPDATA%', INSTALLER_DEFAULT_PATH_STEM
                ),
                'default_prefix_all_users': os.path.join(
                    '%ALLUSERSPROFILE%', INSTALLER_DEFAULT_PATH_STEM
                ),
                'check_path_length': False,
                'installer_type': 'exe',
            }
        )
        signing_certificate = os.environ.get('CONSTRUCTOR_SIGNING_CERTIFICATE')
        if signing_certificate:
            definitions['signing_certificate'] = signing_certificate

    if definitions.get('welcome_image') or definitions.get('header_image'):
        _generate_background_images(
            definitions.get('installer_type', 'all'),
            outpath=resources,
            napari_repo=napari_repo,
        )

    atexit.register(os.unlink, 'construct.yaml')
    atexit.register(os.unlink, empty_file.name)
    atexit.register(os.unlink, condarc)
    atexit.register(os.unlink, env_state)

    return definitions


def _constructor(version=_version(), extra_specs=None, napari_repo=HERE):
    """
    Create a temporary `construct.yaml` input file and
    run `constructor`.

    Parameters
    ----------
    version: str
        Version of `napari` to be built. Defaults to the
        one detected by `importlib.metadata` (napari must be installed).
    extra_specs: list of str
        Additional packages to be included in the installer.
        A list of conda spec strings (`numpy`, `python=3`, etc)
        is expected.
    napari_repo: str
        location where the napari/napari repository was cloned
    """
    constructor = which('constructor')
    if not constructor:
        raise RuntimeError('Constructor must be installed and in PATH.')

    # TODO: temporarily patching password - remove block when the secret has been fixed
    # (I think it contains an ending newline or something like that,
    # copypaste artifact?)
    pfx_password = os.environ.get('CONSTRUCTOR_PFX_CERTIFICATE_PASSWORD')
    if pfx_password:
        os.environ['CONSTRUCTOR_PFX_CERTIFICATE_PASSWORD'] = (
            pfx_password.strip()
        )

    definitions = _definitions(
        version=version, extra_specs=extra_specs, napari_repo=napari_repo
    )

    args = [constructor, '-v', '.']

    if TARGET_PLATFORM and CONDA_EXE:
        args += ['--platform', TARGET_PLATFORM, '--conda-exe', CONDA_EXE]
    env = os.environ.copy()
    env['CONDA_CHANNEL_PRIORITY'] = 'strict'

    print('+++++++++++++++++')
    print('Command:', ' '.join(args))
    print('Configuration:')
    yaml.dump(definitions, sys.stdout, transform=indent4)
    print('\nConda config:\n')
    print(
        indent4(
            check_output(
                ['conda', 'config', '--show-sources'], text=True, env=env
            )
        )
    )
    print('Conda info:')
    print(indent4(check_output(['conda', 'info'], text=True, env=env)))
    print('+++++++++++++++++')

    with open('construct.yaml', 'w') as fin:
        yaml.dump(definitions, fin)

    check_call(args, env=env)

    return OUTPUT_FILENAME


def licenses():
    info_path = Path('_work') / 'licenses.json'
    if not info_path.is_file():
        sys.exit(
            '!! licenses.json not found.'
            "Ensure 'construct.yaml' has a 'build_outputs' "
            "key configured with 'licenses'.",
        )

    zipname = Path('_work') / f'licenses.{OS}-{ARCH}.zip'
    with zipfile.ZipFile(
        zipname, mode='w', compression=zipfile.ZIP_DEFLATED
    ) as ozip:
        ozip.write(info_path)
    return zipname.resolve()


def lockfiles():
    txtfile = next(Path('_work').glob('lockfile.napari-*.txt'), None)
    if not txtfile or not txtfile.is_file():
        sys.exit(
            '!! lockfile.napari-*.txt not found. '
            "Ensure 'construct.yaml' has a 'build_outputs' "
            "key configured with 'lockfile'.",
        )
    if _use_local():
        # With local builds, the lockfile will have a file:// path that can't be used
        # remotely. Fortunately, we have uploaded that package to anaconda.org/napari too.
        from conda.base.context import context

        if WINDOWS:
            local_channel = context.croot.replace('\\', '/')
            local_channel = f'file:///{local_channel}'
        else:
            local_channel = f'file://{context.croot}'
        if not local_channel.endswith('/'):
            local_channel += '/'
        remote_channel = 'https://conda.anaconda.org/napari/'
        if 'rc' in _version() or 'dev' in _version():
            remote_channel += 'label/nightly/'
        contents = txtfile.read_text().replace(local_channel, remote_channel)
        txtfile.write_text(contents)
    return txtfile.resolve()


def main(extra_specs=None, napari_repo=HERE):
    try:
        cwd = os.getcwd()
        workdir = Path('_work')
        workdir.mkdir(exist_ok=True)
        os.chdir(workdir)
        _constructor(extra_specs=extra_specs, napari_repo=napari_repo)
        assert Path(OUTPUT_FILENAME).exists(), (
            f'{OUTPUT_FILENAME} was not created!'
        )
    finally:
        os.chdir(cwd)
    return workdir / OUTPUT_FILENAME


def cli(argv=None):
    p = ArgumentParser(argv)
    p.add_argument(
        '--version',
        action='store_true',
        help='Print local napari version and exit.',
    )
    p.add_argument(
        '--installer-version',
        action='store_true',
        help='Print installer version and exit.',
    )
    p.add_argument(
        '--arch',
        action='store_true',
        help='Print machine architecture tag and exit.',
    )
    p.add_argument(
        '--ext',
        action='store_true',
        help='Print installer extension for this platform and exit.',
    )
    p.add_argument(
        '--artifact-name',
        action='store_true',
        help='Print computed artifact name and exit.',
    )
    p.add_argument(
        '--extra-specs',
        nargs='+',
        help='One or more extra conda specs to add to the installer',
    )
    p.add_argument(
        '--licenses',
        action='store_true',
        help='Post-process licenses AFTER having built the installer. '
        'This must be run as a separate step.',
    )
    p.add_argument(
        '--lockfile',
        action='store_true',
        help='Collect the installer-equivalent lockfiles. Run AFTER building the installer. '
        'This must be run as a separate step.',
    )
    p.add_argument(
        '--images',
        action='store_true',
        help='Generate background images from the logo (test only)',
    )
    p.add_argument(
        '--location',
        default=HERE,
        help='Path to napari source repository',
        type=os.path.abspath,
    )
    return p.parse_args()


if __name__ == '__main__':
    args = cli()
    if args.version:
        print(_version())
        sys.exit()
    if args.installer_version:
        print(INSTALLER_VERSION)
        sys.exit()
    if args.arch:
        print(ARCH)
        sys.exit()
    if args.ext:
        print(EXT)
        sys.exit()
    if args.artifact_name:
        print(OUTPUT_FILENAME)
        sys.exit()
    if args.licenses:
        print(licenses())
        sys.exit()
    if args.lockfile:
        print(lockfiles())
        sys.exit()
    if args.images:
        _generate_background_images(napari_repo=args.location)
        sys.exit()

    print(
        'Created',
        main(extra_specs=args.extra_specs, napari_repo=args.location),
    )<|MERGE_RESOLUTION|>--- conflicted
+++ resolved
@@ -130,25 +130,14 @@
             # a version string can be something like:
             # 0.4.16rc2.dev252+gf6bdd623.d20220827
             # we just want the version tag, number of commits after tag,
-<<<<<<< HEAD
-            # and git hash; so we discard the date
-            pre, post = version.split("+", 1)
-            version = f"{pre}+{post.split('.')[0]}"
-        if (
-            ".dev" in pre
-            and "rc" not in pre
-            and "a" not in pre
-            and "b" not in pre
-=======
             # and git hash;  so we discard the date
             pre, post = version.split('+', 1)
             version = f'{pre}+{post.split(".")[0]}'
         if (
-            '.dev' in version
-            and 'rc' not in version
-            and 'a' not in version
-            and 'b' not in version
->>>>>>> c0487dd9
+            '.dev' in pre
+            and 'rc' not in pre
+            and 'a' not in pre
+            and 'b' not in pre
         ):
             # workaround for https://github.com/conda/conda/issues/12568
             version = version.replace('.dev', 'dev')
